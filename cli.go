package main

import (
	"encoding/json"
	"fmt"
	"io"
)

<<<<<<< HEAD
func cmdList(stdout io.Writer, stderr io.Writer, s *state) int {
	groups := make(map[string]interface{}, 0)
=======
func gatherResources(s *state) map[string][]string {
	groups := make(map[string][]string, 0)
>>>>>>> 3d294814
	for _, res := range s.resources() {
		for _, grp := range res.Groups() {
			tmpGroup := []string{}

			_, ok := groups[grp]
			if ok {
				tmpGroup = groups[grp].([]string)
			}

			tmpGroup = append(tmpGroup, res.Address())
			groups[grp] = tmpGroup
		}
	}

	if(len(s.outputs()) > 0) {
		groups["all"] = make(map[string]string, 0)
		for _, out := range s.outputs() {
			groups["all"].(map[string]string)[out.keyName] = out.value
		}
	}
    return groups
}

func cmdList(stdout io.Writer, stderr io.Writer, s *state) int {
	return output(stdout, stderr, gatherResources(s))
}

func cmdInventory(stdout io.Writer, stderr io.Writer, s *state) int {
    groups := gatherResources(s)
    for group, res := range groups {

        _, err := io.WriteString(stdout, "["+group+"]\n")
        if err != nil {
		    fmt.Fprintf(stderr, "Error writing Invetory: %s\n", err)
            return 1;
        }

        for _, ress := range res {

            _, err := io.WriteString(stdout, ress + "\n")
            if err != nil {
		        fmt.Fprintf(stderr, "Error writing Invetory: %s\n", err)
                return 1;
            }
        }

        _, err = io.WriteString(stdout, "\n")
        if err != nil {
		    fmt.Fprintf(stderr, "Error writing Invetory: %s\n", err)
            return 1;
        }
    }

    return 0;
}

func cmdHost(stdout io.Writer, stderr io.Writer, s *state, hostname string) int {
	for _, res := range s.resources() {
		if hostname == res.Address() {
			return output(stdout, stderr, res.Attributes())
		}
	}

	fmt.Fprintf(stderr, "No such host: %s\n", hostname)
	return 1
}

// output marshals an arbitrary JSON object and writes it to stdout, or writes
// an error to stderr, then returns the appropriate exit code.
func output(stdout io.Writer, stderr io.Writer, whatever interface{}) int {
	b, err := json.Marshal(whatever)
	if err != nil {
		fmt.Fprintf(stderr, "Error encoding JSON: %s\n", err)
		return 1
	}

	_, err = stdout.Write(b)
	if err != nil {
		fmt.Fprintf(stderr, "Error writing JSON: %s\n", err)
		return 1
	}

	return 0
}<|MERGE_RESOLUTION|>--- conflicted
+++ resolved
@@ -6,13 +6,8 @@
 	"io"
 )
 
-<<<<<<< HEAD
-func cmdList(stdout io.Writer, stderr io.Writer, s *state) int {
-	groups := make(map[string]interface{}, 0)
-=======
 func gatherResources(s *state) map[string][]string {
 	groups := make(map[string][]string, 0)
->>>>>>> 3d294814
 	for _, res := range s.resources() {
 		for _, grp := range res.Groups() {
 			tmpGroup := []string{}
